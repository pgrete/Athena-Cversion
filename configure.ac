#-------------------------------------------------------------------------------
# configure.ac: Athena configuration script template file.  Run 'autoconf'
# to generate a new 'configure' script from this file.
#
# When configure is run, it uses the command line options and default settings
# to create custom versions of the following files:
#    Makefile, Makeoption, src/Makefile, src/defs.h, src/*/Makefile,
#
# If new configure options are added to this file, they should also be
# added in show_config() in src/show_config.c, and to the diagnostic message
# output at the end of this file.
#
# This template adds the following options to the 'configure' script:
#
# PHYSICS "packages":
#   --with-problem='name'                 (use prob/name.c as problem generator)
#   --with-gas=[hydro,mhd,rad_hydro,rad_MHD] (hydro or mhd or radiation HD, MHD algorithm)
#   --with-eos=[isothermal, adiabatic]                       (equation of state)
#   --with-nscalars=n                               (number of advected scalars)
<<<<<<< HEAD
#   --with-gravity=[fft,fft_obc,multigrid]                        (self-gravity)
#   --with-resistivity=[ohmic,hall]                       (explicit resistivity)
#   --with-viscosity=[ns,braginskii]                        (explicit viscosity)
#   --with-conduction=[isotropic,anisotropic]      (explicit thermal conduction)
=======
#   --with-gravity=[fft,fft_disk,fft_obc,multigrid]               (self-gravity)
>>>>>>> 03bcb491
#   --with-particles=[feedback,passive]              (dust particle integration)
#   --with-coord=[cartesian,cylindrical]                     (coordinate system)
#
# PHYSICS "features":
#   --enable-conduction                            (explicit thermal conduction)
#   --enable-resistivity                                  (explicit resistivity)
#   --enable-special-relativity              (special relativistic hydro or MHD)
#   --enable-viscosity                                      (explicit viscosity)
#   --enable-radiation-transfer                             (radiation transfer) 
#
# ALGORITHM "packages":
#   --with-order=[1,2,3,2p,3p]        (order and type of spatial reconstruction)
#   --with-flux=[roe,hlle,hllc,hlld,force,exact,two-shock]       (flux function)
#   --with-integrator=[ctu,vl]                   (unsplit integration algorithm)
#   --with-cflags=[opt,debug,profile]                       (set compiler flags)
#   --with-ali=[jacobi,gausseid]       (iterative method for radiative transfer)
#   --with-matrix=[multigrid, hypre, lis]
#
# ALGORITHM "features":
#   --enable-fargo                                      (enable FARGO algorithm)
#   --enable-fft                (compile and link with FFTW block decomposition)
#   --enable-fofc                 (first-order flux correction in VL integrator)
#   --enable-ghost                      (write out ghost cells in outputs/dumps)
#   --enable-h-correction              (turn on H-correction in multidimensions)
#   --enable-hllallwave                    (all-wave integration for HLL fluxes)
#   --enable-mpi                                          (parallelize with MPI)
#   --enable-shearing box                    (include shearing box source terms)
#   --enable-single                                 (double or single precision)
#   --enable-smr                                        (static mesh refinement)
#   --enable-quadratic_intensity              (order of intensity interpolation)
#   --enable-cons_gravity      (self-gravity with conserved energy and momentum)
#-------------------------------------------------------------------------------
# generic things

AC_INIT(src/athena.h)
AC_CONFIG_HEADER(src/config.h)
AC_PROG_CC
AC_PROG_INSTALL

#-------------------------------------------------------------------------------
# PHYSICS PACKAGE: name of problem generator from src/prob/name.c 
#   --with-problem=name (default is linear_wave1d)

AC_SUBST(PROBLEM)
AC_ARG_WITH(problem,
	[--with-problem=PROB  Problem generator from src/prob/name.c],
	with_problem=$withval, with_problem="linear_wave1d")
PROBLEM=$with_problem
if test -e src/prob/$PROBLEM.c; then
   rm -f src/problem.c
   ln -s prob/$PROBLEM.c src/problem.c
else
  ls src/prob
  AC_MSG_ERROR([Invalid problem filename, valid names listed above])
fi

#-------------------------------------------------------------------------------
# PHYSICS PACKAGE: gas mode (hydro or mhd or radiation HD)
#  --with-gas=hydro (default is mhd)
#   mode also sets the default flux handling, since that depends on whether the
#   problem is hydro or mhd (see option --with-flux= below)
#   Also set default integrator here 

AC_SUBST(GAS)
AC_ARG_WITH(gas,
	[--with-gas=GAS  Gas properties (mhd,hydro,rad_hydro,rad_MHD)],
	with_gas=$withval, with_gas="mhd")
if test   "$with_gas" = "hydro"; then
  GAS="HYDRO"
  flux_default="hllc"
  integrator_default="ctu"
  order_default="2"
  matrix_solver="off"
elif test "$with_gas" = "mhd";   then
  GAS="MHD"
  flux_default="roe"
  integrator_default="ctu"
  order_default="2"
  matrix_solver="off"
elif test "$with_gas" = "rad_hydro"; then
  GAS="RADIATION_HYDRO"
  flux_default="hllc"
  integrator_default="RADIATIONMHD"
  order_default="2p"
  matrix_solver="on"
elif test "$with_gas" = "rad_MHD"; then
  GAS="RADIATION_MHD"
  flux_default="hlld"
  integrator_default="RADIATIONMHD"
  order_default="2p"
  matrix_solver="on"
else
  AC_MSG_ERROR([expected --with-gas=mhd or hydro or rad_hydro or rad_MHD])
fi

#-------------------------------------------------------------------------------
# PHYSICS PACKAGE: equation of state
#   --with-eos=[adiabatic,isothermal] (default is adiabatic)

AC_SUBST(EOS)
AC_ARG_WITH(eos,
	[--with-eos=EOS  Equation of state (adiabatic,isothermal)],
	with_eos=$withval, with_eos=adiabatic)
if test   "$with_eos" = "adiabatic";  then
  EOS="ADIABATIC"
elif test "$with_eos" = "isothermal"; then
  EOS="ISOTHERMAL"
else
  AC_MSG_ERROR([expected --with-eos=adiabatic or isothermal])
fi

#-------------------------------------------------------------------------------
# PHYSICS PACKAGE: nscalars
#  --with-nscalars=n (n is any integer, default is 0)
#   number of passively advected scalars

AC_SUBST(NSCALARS)
AC_ARG_WITH(nscalars,
	[--with-nscalars=n (default is 0)],
	nscalars=$withval, nscalars=0)
if test   "$nscalars" = "0"; then
  NSCALARS="0"
elif test "$nscalars" != "0"; then
  NSCALARS=$nscalars
else
  AC_MSG_ERROR([expected --with-nscalars=n])
fi

#-------------------------------------------------------------------------------
# PHYSICS PACKAGE: self-gravity
#  --with-gravity= [fft,fft_disk,fft_obc,multigrid]

AC_SUBST(SELF_GRAVITY_DEFINE)
AC_SUBST(SELF_GRAVITY_ALGORITHM)
AC_ARG_WITH(gravity,
	[--with-gravity=SELF_GRAVITY_ALGORITHM  Algorithm for self gravity (fft, fft_disk, fft_obc, multigrid)],
	gravity_algorithm=$withval, gravity_algorithm=none)

if test   "$gravity_algorithm" = "fft"; then
  SELF_GRAVITY_DEFINE="SELF_GRAVITY"
  SELF_GRAVITY_USER="ON"
  SELF_GRAVITY_ALGORITHM="SELF_GRAVITY_USING_FFT"
elif test   "$gravity_algorithm" = "fft_disk"; then
  SELF_GRAVITY_DEFINE="SELF_GRAVITY"
  SELF_GRAVITY_USER="ON"
  SELF_GRAVITY_ALGORITHM="SELF_GRAVITY_USING_FFT_DISK"
elif test   "$gravity_algorithm" = "fft_obc"; then
  SELF_GRAVITY_DEFINE="SELF_GRAVITY"
  SELF_GRAVITY_USER="ON"
  SELF_GRAVITY_ALGORITHM="SELF_GRAVITY_USING_FFT_OBC"
elif test "$gravity_algorithm" = "multigrid"; then
  SELF_GRAVITY_DEFINE="SELF_GRAVITY"
  SELF_GRAVITY_USER="ON"
  SELF_GRAVITY_ALGORITHM="SELF_GRAVITY_USING_MULTIGRID"
elif test "$gravity_algorithm" = "none"; then
  SELF_GRAVITY_DEFINE="NO_SELF_GRAVITY"
  SELF_GRAVITY_USER="OFF"
  SELF_GRAVITY_ALGORITHM="SELF_GRAVITY_NONE"
else
  AC_MSG_ERROR([expected --with-gravity=fft, fft_disk, fft_obc, or multigrid])
fi

# PHYSICS PACKAGE: resistivity
#   --with-resistivity=[ohmic,hall]

# default for difusivities macro is none.  If any of resistivity, viscosity, or
# thermal conduction is enabled below, diffusivities will be defined
AC_SUBST(DIFFUSIVITIES_DEFINE)
DIFFUSIVITIES_DEFINE="NO_EXPLICIT_DIFFUSION"

AC_SUBST(RESISTIVITY_ALGORITHM)
AC_ARG_WITH(resistivity, [  --with-resistivity=RESISTIVITY_ALGORITHM  Type of resistivity (ohmic,hall)],
                resistivity_algorithm=$withval, resistivity_algorithm=none)

if test "$resistivity_algorithm" = "ohmic"; then
  DIFFUSIVITIES_DEFINE="EXPLICIT_DIFFUSION"
  RESISTIVITY_USER="Ohmic"
  RESISTIVITY_ALGORITHM="OHMIC"
elif test "$resistivity_algorithm" = "hall"; then
  DIFFUSIVITIES_DEFINE="EXPLICIT_DIFFUSION"
  RESISTIVITY_USER="Hall"
  RESISTIVITY_ALGORITHM="HALL_MHD"
elif test "$resistivity_algorithm" = "none"; then
  RESISTIVITY_USER="OFF"
  RESISTIVITY_ALGORITHM="NO_RESISTIVITY"
else
  AC_MSG_ERROR([expected --with-resistivity=ohmic or hall])
fi

#-------------------------------------------------------------------------------
# PHYSICS PACKAGE: viscosity
#   --with-viscosity=[ns,braginskii]

AC_SUBST(VISCOSITY_ALGORITHM)
AC_ARG_WITH(viscosity, [  --with-viscosity=VISCOSITY_ALGORITHM  Type of viscosity (ns,braginskii)],
                viscosity_algorithm=$withval, viscosity_algorithm=none)

if test "$viscosity_algorithm" = "ns"; then
  DIFFUSIVITIES_DEFINE="EXPLICIT_DIFFUSION"
  VISCOSITY_USER="Navier-Stokes"
  VISCOSITY_ALGORITHM="NAVIER_STOKES"
elif test "$viscosity_algorithm" = "braginskii"; then
  DIFFUSIVITIES_DEFINE="EXPLICIT_DIFFUSION"
  VISCOSITY_USER="Braginskii"
  VISCOSITY_ALGORITHM="BRAGINSKII"
elif test "$viscosity_algorithm" = "none"; then
  VISCOSITY_USER="OFF"
  VISCOSITY_ALGORITHM="NO_VISCOSITY"
else
  AC_MSG_ERROR([expected --with-viscosity=ns or braginskii])
fi

#-------------------------------------------------------------------------------
# PHYSICS PACKAGE: thermal conduction
#   --with-conduction=[isotropic,anisotropic]

AC_SUBST(CONDUCTION_ALGORITHM)
AC_ARG_WITH(conduction, [  --with-conduction=CONDUCTION_ALGORITHM  Type of conduction (isotropic,anisotropic)],
                conduction_algorithm=$withval, conduction_algorithm=none)

if test "$conduction_algorithm" = "isotropic"; then
  DIFFUSIVITIES_DEFINE="EXPLICIT_DIFFUSION"
  CONDUCTION_USER="isotropic"
  CONDUCTION_ALGORITHM="ISOTROPIC_CONDUCTION"
elif test "$conduction_algorithm" = "anisotropic"; then
  DIFFUSIVITIES_DEFINE="EXPLICIT_DIFFUSION"
  CONDUCTION_USER="anisotropic"
  CONDUCTION_ALGORITHM="ANISOTROPIC_CONDUCTION"
elif test "$conduction_algorithm" = "none"; then
  CONDUCTION_USER="OFF"
  CONDUCTION_ALGORITHM="NO_CONDUCTION"
else
  AC_MSG_ERROR([expected --with-conduction=isotropic or anisotropic])
fi


#-------------------------------------------------------------------------------
# PHYSICS PACKAGE: particles
#   --with-particles=[feedback,passive]

AC_SUBST(PARTICLES_ALGORITHM)
AC_SUBST(FEEDBACK_DEFINE)
AC_ARG_WITH(particles,
	[--with-particles=PARTICLES_ALGORITHM  particle integration algorithm (feedback, passive)], 
	particles_algorithm=$withval, particles_algorithm=none)

if test "$particles_algorithm" = "feedback"; then
  FEEDBACK_DEFINE="FEEDBACK"
  PARTICLES_USER="feedback"
  PARTICLES_ALGORITHM="PARTICLES"
elif test "$particles_algorithm" = "passive"; then
  FEEDBACK_DEFINE="NO_FEEDBACK"
  PARTICLES_USER="passive"
  PARTICLES_ALGORITHM="PARTICLES"
elif test "$particles_algorithm" = "none"; then
  FEEDBACK_DEFINE="NO_FEEDBACK"
  PARTICLES_USER="OFF"
  PARTICLES_ALGORITHM="NO_PARTICLES"
else
  AC_MSG_ERROR([expected --with-particles=feedback or passive])
fi

#-------------------------------------------------------------------------------
# PACKAGE: coordinate system
#   --with-coord=[cartesian,cylindrical] (default is cartesian)
  
AC_SUBST(COORD)
AC_ARG_WITH(coord,
	[--with-coord=COORD  Coordinate System (cartesian,cylindrical)],
	with_coord=$withval, with_coord=cartesian)
if test   "$with_coord" = "cartesian";  then
  COORD="CARTESIAN"
elif test "$with_coord" = "cylindrical"; then
  COORD="CYLINDRICAL"
else
  AC_MSG_ERROR([expected --with-coord=cartesian or cylindrical])
fi

#-------------------------------------------------------------------------------

# PHYSICS FEATURE: explicit thermal conduction
#  --enable-conduction
  
AC_SUBST(CONDUCTION_MODE) 
AC_ARG_ENABLE(conduction,
	[--enable-conduction  enable thermal conduction (default is no)],
	ok=$enableval, ok=no)
if test "$ok" = "yes"; then
  CONDUCTION_MODE="THERMAL_CONDUCTION"
  CONDUCTION_MODE_USER="ON"
else
  CONDUCTION_MODE="NO_THERMAL_CONDUCTION"
  CONDUCTION_MODE_USER="OFF"
fi

#-------------------------------------------------------------------------------
# PHYSICS FEATURE: explicit resistivity
#  --enable-resistivity
 
AC_SUBST(RESISTIVITY_MODE)
AC_ARG_ENABLE(resistivity,
	[--enable-resistivity  enable resistivity (default is no)],
	ok=$enableval, ok=no)
if test "$ok" = "yes"; then
  RESISTIVITY_MODE="RESISTIVITY"
  RESISTIVITY_MODE_USER="ON"
else
  RESISTIVITY_MODE="NO_RESISTIVITY"
  RESISTIVITY_MODE_USER="OFF"
fi

#-------------------------------------------------------------------------------
# PHYSICS FEATURE: special relativistic hydro or MHD
#  --enable-special-relativity

AC_SUBST(SPECIAL_RELATIVITY_MODE)
AC_ARG_ENABLE(special-relativity,
	[--enable-special-relativity  enable special relativistic hydro or MHD (default is no)],
	ok=$enableval, ok=no)
if test "$ok" = "yes"; then
  SPECIAL_RELATIVITY_MODE="SPECIAL_RELATIVITY"
  SPECIAL_RELATIVITY_MODE_USER="ON"
else
  SPECIAL_RELATIVITY_MODE="NEWTONIAN"
  SPECIAL_RELATIVITY_MODE_USER="OFF"
fi

#-------------------------------------------------------------------------------
# PHYSICS FEATURE: explicit viscosity
#  --enable-viscosity

AC_SUBST(VISCOSITY_MODE)
AC_ARG_ENABLE(viscosity,
	[--enable-viscosity  enable viscosity (default is no)],
	ok=$enableval, ok=no)
if test "$ok" = "yes"; then
  VISCOSITY_MODE="VISCOSITY"
  VISCOSITY_MODE_USER="ON"
else
  VISCOSITY_MODE="NO_VISCOSITY"
  VISCOSITY_MODE_USER="OFF"
fi

#-------------------------------------------------------------------------------
# PHYSICS FEATURE: radiation-transfer
#   --enable-radiation-transfer

AC_SUBST(RADIATION_TRANSFER_MODE)
AC_ARG_ENABLE(radiation-transfer,
	[--enable-radiation-transfer  enable radiation trnasfer (default is no)],
	ok=$enableval, ok=no)
if test "$ok" = "yes"; then
  RADIATION_TRANSFER_MODE="RADIATION_TRANSFER"
  RADIATION_TRANSFER_MODE_USER="ON"
else
  RADIATION_TRANSFER_MODE="NO_RADIATION_TRANSFER"
  RADIATION_TRANSFER_MODE_USER="OFF"
fi

#-------------------------------------------------------------------------------
# ALGORITHM PACKAGE: set the order and type of the spatial reconstruction
#   --with-order=[1,2,3] - #-order reconstruction in the characteristic vars
#   --with-order=[2p,3p] - #-order reconstruction in the primitive      vars
#  (default is 2 -- 2nd-order reconstruction in the characteristic vars)

AC_SUBST(ORDER)
AC_SUBST(ACCURACY)

AC_ARG_WITH(order,
	[--with-order=ORDER      Order of Accuracy (1,2,3,2p,3p)],
	with_order=$withval, with_order=$order_default)
ORDER=$with_order
if test   "$with_order" = "1"; then
  ACCURACY="FIRST_ORDER"
elif test "$with_order" = "2"; then
  ACCURACY="SECOND_ORDER_CHAR"
elif test "$with_order" = "2p"; then
  ACCURACY="SECOND_ORDER_PRIM"
elif test "$with_order" = "3"; then
  ACCURACY="THIRD_ORDER_CHAR"
elif test "$with_order" = "3p"; then
  ACCURACY="THIRD_ORDER_PRIM"
else
  AC_MSG_ERROR([expected --with-order=1, 2, 3, 2p, or 3p])
fi

#-------------------------------------------------------------------------------
# ALGORITHM PACKAGE: flux function
#   --with-flux=[roe,hlle,hllc,hlld,force,exact]
#   (default is roe if gas=mhd, hllc if gas=hydro, hlle if gas=rad_hydro)

AC_SUBST(FLUX_NAME)
AC_SUBST(FLUX_DEF)
AC_ARG_WITH(flux,
	[--with-flux=FLUX_NAME   Flux function (roe, hllc (hydro only), hlld, hlle, force, exact (hydro only),two-shock (hydro only))],
	with_flux=$withval, with_flux=$flux_default)
FLUX_NAME=$with_flux
if test   "$with_flux" = "roe"; then
  FLUX_DEF="ROE_FLUX"
elif test "$with_flux" = "hlle"; then
  FLUX_DEF="HLLE_FLUX"
elif test "$with_flux" = "hllc"; then
  FLUX_DEF="HLLC_FLUX"
elif test "$with_flux" = "hlld"; then
  FLUX_DEF="HLLD_FLUX"
elif test "$with_flux" = "force"; then
  FLUX_DEF="FORCE_FLUX"
elif test "$with_flux" = "exact"; then
  FLUX_DEF="EXACT_FLUX"
elif test "$with_flux" = "two-shock"; then
  FLUX_DEF="TWO_SHOCK_FLUX"
else
  AC_MSG_ERROR([Invalid flux function, valid types are: roe, hlle, hllc hlld, force, exact, two-shock])
fi

#-------------------------------------------------------------------------------
# ALGORITHM PACKAGE: set the unsplit integration algorithm
#   --with-integrator=[ctu,vl] (default is ctu)
# Integrator for radiation code is set as default. 
# DO NOT USE integrator for radiation package

AC_SUBST(INTEGRATOR)
AC_SUBST(INTEGRATOR_DEF)

AC_ARG_WITH(integrator,
	[--with-integrator=INTEGRATOR  Which unsplit integrator (ctu, vl)],
	with_integrator=$withval, with_integrator=$integrator_default)
INTEGRATOR=$with_integrator
if test   "$with_integrator" = "ctu"; then
  INTEGRATOR_DEF="CTU_INTEGRATOR"
elif test "$with_integrator" = "vl"; then
  INTEGRATOR_DEF="VL_INTEGRATOR"
elif test "$with_integrator" = "RADIATIONMHD"; then
  INTEGRATOR_DEF="RADIATIONMHD_INTEGRATOR"
else
  AC_MSG_ERROR([expected --with-integrator=ctu or vl])
fi

#-------------------------------------------------------------------------------
# ALGORITHM PACKAGE: set compiler options.
#   --with-ali=[jacobi,gausseid] (default is jacobi)

AC_SUBST(ALI_ALGORITHM)
AC_ARG_WITH(ali, [  --with-ali=ALI_ALGORITHM  ALI algorithm (jacobi, gausseid)], 
	    ali_algorithm=$withval, ali_algorithm="jacobi")

if test "$ali_algorithm" = "jacobi"; then
  ALI_USER="jacobi"
  ALI_ALGORITHM="JACOBI"
elif test "$ali_algorithm" = "gausseid"; then
  ALI_USER="gausseid"
  ALI_ALGORITHM="GAUSSEID"
else
  AC_MSG_ERROR([expected --with-ali=jacobi or gausseid])
fi

#-------------------------------------------------------------------------------
# ALGORITHM PACKAGE: set compiler options.
#   --with-cflags=[opt,debug,profile] (default is opt)

AC_SUBST(DEBUG_MODE)
AC_SUBST(COMPILER_OPTS)

AC_ARG_WITH(cflags,
	[--with-cflags=DEBUG_MODE  Set debugging mode (opt,debug,profile)],
	with_debug=$withval, with_debug="opt")
if test "$with_debug" = "debug"; then
  COMPILER_OPTS="-g -Wall -W -ansi -pedantic"
  DEBUG_MODE="DEBUG"
elif test "$with_debug" = "profile"; then
  COMPILER_OPTS="-O3 -pg"
  DEBUG_MODE="PROFILE"
elif test "$with_debug" = "opt"; then
  COMPILER_OPTS="-O3"
  DEBUG_MODE="OPTIMIZE"
else
  AC_MSG_ERROR([expected --with-cflags=opt,debug, or profile])
fi

#-------------------------------------------------------------------------------
# ALGORITHM FEATURE: precision of floating point arithmetic
#   --enable-single (default is double)

AC_SUBST(PRECISION)
AC_ARG_ENABLE(single,
	[--enable-single  single-precision (default is double)], 
	ok=$enableval, ok=no)
if test "$ok" = "yes"; then
  PRECISION="SINGLE_PREC"
else
  PRECISION="DOUBLE_PREC"
fi

#-------------------------------------------------------------------------------
# ALGORITHM FEATURE: write ghost cells in outputs/dumps
#   --enable-ghost

AC_SUBST(WRITE_GHOST_MODE)
AC_ARG_ENABLE(ghost,
	[--enable-ghost  write ghost zones],
	ok=$enableval, ok=no)
if test "$ok" = "yes"; then
  WRITE_GHOST_MODE="WRITE_GHOST_CELLS" 
  WRITE_GHOST_MODE_USER="ON" 
else
  WRITE_GHOST_MODE="NO_WRITE_GHOST_CELLS"
  WRITE_GHOST_MODE_USER="OFF" 
fi

#-------------------------------------------------------------------------------
# ALGORITHM FEATURE: parallelize with MPI, --enable-mpi (default is no MPI)

AC_SUBST(MPI_MODE)
AC_ARG_ENABLE(mpi,
	[--enable-mpi  enable MPI parellelization],
	ok=$enableval, ok=no)
if test "$ok" = "yes"; then
  MPI_MODE="MPI_PARALLEL"
  MPI_MODE_USER="ON"
else
  MPI_MODE="NO_MPI_PARALLEL"
  MPI_MODE_USER="OFF"
fi

#-------------------------------------------------------------------------------
# ALGORITHM FEATURE: turn on H-correction in multidimensional integrators
#   --enable-h-correction
# Note that H-correction only works with Roe flux.  Prints error message if
# H-correction is enabled with any other flux.

AC_SUBST(H_CORRECTION_MODE)
AC_ARG_ENABLE(h-correction,
	[--enable-h-correction  turn on H-correction],
	ok=$enableval, ok=no)
if test "$ok" = "yes"; then
if test "$with_flux" = "roe"; then
  H_CORRECTION_MODE="H_CORRECTION"
  H_CORRECTION_MODE_USER="ON"
else
  AC_MSG_ERROR([H-correction only works with Roe flux])
fi
else
  H_CORRECTION_MODE="NO_H_CORRECTION"
  H_CORRECTION_MODE_USER="OFF"
fi

#-------------------------------------------------------------------------------
# ALGORITHM FEATURE: turn on FFT libraries
#   --enable-fft

AC_SUBST(FFT_MODE)
AC_ARG_ENABLE(fft,
	[--enable-fft  compile and link FFT interface code (requires FFTW)],
	ok=$enableval, ok=no)
if test "$ok" = "yes"; then
  FFT_MODE="FFT_ENABLED"
  FFT_MODE_USER="ON"
else
  FFT_MODE="NO_FFT"
  FFT_MODE_USER="OFF"
fi


#-------------------------------------------------------------------------------
# ALGORITHM FEATURE: choose matrix solver library
#   --with-matrix=[multigrid, hypre, lis]

AC_SUBST(MATRIX_LIBRARY)
AC_ARG_WITH(matrix,
	[--with-matrix=MATRIX_LIBRARY  Set matrix solver (multigrid, hypre, lis)],
	with_matrix=$withval, with_matrix="multigrid")
if test "$with_matrix" = "multigrid"; then
  MATRIX_LIBRARY="MATRIX_MULTIGRID"
  MATRIX_MODE=$matrix_solver
elif test "$with_matrix" = "hypre"; then
  MATRIX_LIBRARY="MATRIX_HYPRE"
  MATRIX_MODEE=$matrix_solver
elif test "$with_matrix" = "lis"; then
  MATRIX_LIBRARY="MATRIX_LIS"
  MATRIX_MODEE=$matrix_solver
else
  AC_MSG_ERROR([expected --with-matrix=multigrid, hypre or lis])
fi




#-------------------------------------------------------------------------------
# ALGORITHM FEATURE: turn on shearing box evolution
#   --enable-shearing-box

AC_SUBST(SHEARING_BOX_MODE)
AC_ARG_ENABLE(shearing-box,
	[--enable-shearing-box  turn on shearing-box],
	ok=$enableval, ok=no)
if test "$ok" = "yes"; then
  SHEARING_BOX_MODE="SHEARING_BOX"
  SHEARING_BOX_MODE_USER="ON"
elif test "$with_integrator" == "RADIATIONMHD"; then
  SHEARING_BOX_MODE="SHEARING_BOX"
  SHEARING_BOX_MODE_USER="ON"
else
  SHEARING_BOX_MODE="NO_SHEARING_BOX"
  SHEARING_BOX_MODE_USER="OFF"
fi

#-------------------------------------------------------------------------------
# ALGORITHM FEATURE: turn on FARGO algorithm
#   --enable-fargo

AC_SUBST(FARGO_MODE)
AC_ARG_ENABLE(fargo,
	[--enable-fargo  turn on fargo],
	ok=$enableval, ok=no)
if test "$ok" = "yes"; then
  FARGO_MODE="FARGO"
  FARGO_MODE_USER="ON"
else
  FARGO_MODE="NO_FARGO"
  FARGO_MODE_USER="OFF"
fi

#-------------------------------------------------------------------------------
# ALGORITHM FEATURE: static mesh refinement
#   --enable-smr (default is no SMR)

AC_SUBST(MESH_REFINEMENT)
AC_ARG_ENABLE(smr,
	[--enable-smr  static mesh refinement (default is no refinement)], 
	ok=$enableval, ok=no)
if test "$ok" = "yes"; then
  MESH_REFINEMENT="STATIC_MESH_REFINEMENT"
  SMR_MODE_USER="ON"
else
  MESH_REFINEMENT="NO_MESH_REFINEMENT"
  SMR_MODE_USER="OFF"
fi


#-------------------------------------------------------------------------------
# ALGORITHM FEATURE: quadratic intensity interpolation
#   --enable-quadratic_intensity (default is linear intensity interpolation)

AC_SUBST(INTENSITY_INTERP)
AC_ARG_ENABLE(quadratic_intensity,
	[--enable-quadratic_intensity  intensity interpolation (default is linear)], 
	ok=$enableval, ok=no)
if test "$ok" = "yes"; then
  INTENSITY_INTERP="QUADRATIC_INTENSITY"
  INTENSITY_MODE_USER="QUADRATIC"
else
  INTENSITY_INTERP="LINEAR_INTENSITY"
  INTENSITY_MODE_USER="LINEAR"
fi

#-------------------------------------------------------------------------------
# ALGORITHM FEATURE: self-gravity with conserved total energy and momentum
#   --enable-cons_gravity (default is no this algorithm)

AC_SUBST(CONS_GRAVITY)
AC_ARG_ENABLE(cons_gravity,
	[--enable-cons_gravity  self-gravity with conserved method (default is no this algorithm)], 
	ok=$enableval, ok=no)
if test "$ok" = "yes"; then
  CONS_GRAVITY="CONS_GRAVITY"
  CONSGRAVITY_MODE_USER="ON"
else
  CONS_GRAVITY="NO_CONS_GRAVITY"
  CONSGRAVITY_MODE_USER="OFF"
fi

#-------------------------------------------------------------------------------
# ALGORITHM FEATURE: turn on all-wave integration for HLL fluxes
#   --enable-hllallwaves
# This allows the L/R-states algorithms to integrate characteristics over
# domains of dependence of all waves, even those that lie on the "wrong" side of
# the interface.  Requires that one of the HLL-type lrstates algorithms be 
# enabled, otherwise prints error message.

AC_SUBST(HLL_ALL_WAVE_MODE)
AC_ARG_ENABLE(hllallwave,
	[--enable-hllallwave  turn on all-wave integration for HLL fluxes],
	ok=$enableval, ok=no)
if test "$ok" = "yes"; then
if test "$with_flux" = "hlle"; then
  HLL_ALL_WAVE_MODE="HLL_ALL_WAVE"
  HLL_ALL_WAVE_MODE_USER="ON"
elif test "$with_flux" = "hllc"; then
  HLL_ALL_WAVE_MODE="HLL_ALL_WAVE"
  HLL_ALL_WAVE_MODE_USER="ON"
elif test "$with_flux" = "hlld"; then
  HLL_ALL_WAVE_MODE="HLL_ALL_WAVE"
  HLL_ALL_WAVE_MODE_USER="ON"
else
  AC_MSG_ERROR([All-wave integration only works with HLL-type fluxes!])
fi
else
  HLL_ALL_WAVE_MODE="NOT_HLL_ALL_WAVE"
  HLL_ALL_WAVE_MODE_USER="OFF"
fi  

#-------------------------------------------------------------------------------
# ALGORITHM FEATURE: first-order flux correction with VL integrator
#   --enable-fofc

AC_SUBST(FOFC_MODE)
AC_ARG_ENABLE(fofc,
	[--enable-fofc  enable first-order flux correction],
	ok=$enableval, ok=no)
if test "$ok" = "yes"; then
if test "$with_integrator" = "vl"; then
  FOFC_MODE="FIRST_ORDER_FLUX_CORRECTION"
  FOFC_MODE_USER="ON"
else
  AC_MSG_ERROR([first-order flux correction only works with VL integrator!])
fi
else
  FOFC_MODE="NO_FIRST_ORDER_FLUX_CORRECTION"
  FOFC_MODE_USER="OFF"
fi  

#-------------------------------------------------------------------------------
# check for compatibility of various options

if test "$with_coord" = "cylindrical"; then
  if test "$nscalars" != "0"; then
    AC_MSG_ERROR([Sorry, passive scalars and cylindrical coordinates are currently incompatible!])
  elif test "$gravity_algorithm" != "none"; then
    AC_MSG_ERROR([Sorry, self-gravity and cylindrical coordinates are currently incompatible!])
  elif test "$particles_algorithm" != "none"; then
    AC_MSG_ERROR([Sorry, particles and cylindrical coordinates are currently incompatible!])
  fi
fi

#-------------------------------------------------------------------------------

# check for various library functions

AC_PROG_GCC_TRADITIONAL
AC_CHECK_FUNCS(strdup)
AC_C_BIGENDIAN

#-------------------------------------------------------------------------------
# date and time of configure, becomes a macro in defs.h

A_CONFIGURE_DATE="`date`"
AC_SUBST(A_CONFIGURE_DATE)

#-------------------------------------------------------------------------------
# write final diagnostic output

AC_SUBST(WARNING1)
AC_SUBST(WARNING2)
WARNING1="WARNING! This file has been automatically generated by configure."
WARNING2="Any changes to it will be overwritten the next time configure is run."

AC_CONFIG_FILES(Makefile Makeoptions src/Makefile src/defs.h src/fftsrc/Makefile src/gravity/Makefile src/integrators/Makefile src/integrators/MatrixSolver/Makefile src/microphysics/Makefile src/reconstruction/Makefile src/rsolvers/Makefile src/particles/Makefile src/radiation/Makefile)

AC_OUTPUT

echo ""
echo "Your Athena distribution has now been configured:"
echo ""
echo "--- Physics Options ---"
echo ""
echo "Problem:                 $PROBLEM"
echo "Gas properties:          $GAS"
echo "Equation of State:       $EOS"
echo "Coordinate System:       $COORD"
echo "Advected scalar fields:  $NSCALARS"
if test "$gravity_algorithm" = "none"; then
  echo "Self-gravity:            $SELF_GRAVITY_USER"
else
  echo "Self-gravity:            $SELF_GRAVITY_ALGORITHM"
fi
echo "Resistivity:             $RESISTIVITY_MODE_USER"
echo "Viscosity:               $VISCOSITY_MODE_USER"
echo "Thermal conduction:      $CONDUCTION_MODE_USER"
echo "Particles:               $PARTICLES_USER"
echo "Radiation transfer:      $RADIATION_TRANSFER_MODE_USER"
echo "Special Relativity:      $SPECIAL_RELATIVITY_MODE_USER"
echo ""
echo "--- Algorithm Options ----"
echo ""
echo "Spatial Order:           $ORDER ($ACCURACY)"
echo "Flux:                    $FLUX_NAME"
echo "unsplit integrator:      $INTEGRATOR"
echo "Precision:               $PRECISION"
echo "Matirx Solver:	         $MATRIX_LIBRARY"
echo "Compiler options:        $COMPILER_OPTS"
echo "Ghost cell output:       $WRITE_GHOST_MODE_USER"
echo "Parallel modes: MPI      $MPI_MODE_USER"
echo "H-correction:            $H_CORRECTION_MODE_USER"
echo "FFT:                     $FFT_MODE_USER"
echo "Shearing-box:            $SHEARING_BOX_MODE_USER"
echo "FARGO:                   $FARGO_MODE_USER"
echo "All-wave integration:    $HLL_ALL_WAVE_MODE_USER"
echo "Static Mesh Refinement:  $SMR_MODE_USER"
echo "ALI method:              $ALI_USER"
echo "Intensity Interpolation: $INTENSITY_MODE_USER"
echo "first-order flux corr:   $FOFC_MODE_USER"
echo "Conserved self_gravity:  $CONSGRAVITY_MODE_USER"<|MERGE_RESOLUTION|>--- conflicted
+++ resolved
@@ -17,14 +17,10 @@
 #   --with-gas=[hydro,mhd,rad_hydro,rad_MHD] (hydro or mhd or radiation HD, MHD algorithm)
 #   --with-eos=[isothermal, adiabatic]                       (equation of state)
 #   --with-nscalars=n                               (number of advected scalars)
-<<<<<<< HEAD
-#   --with-gravity=[fft,fft_obc,multigrid]                        (self-gravity)
+#   --with-gravity=[fft,fft_disk,fft_obc,multigrid]               (self-gravity)
 #   --with-resistivity=[ohmic,hall]                       (explicit resistivity)
 #   --with-viscosity=[ns,braginskii]                        (explicit viscosity)
 #   --with-conduction=[isotropic,anisotropic]      (explicit thermal conduction)
-=======
-#   --with-gravity=[fft,fft_disk,fft_obc,multigrid]               (self-gravity)
->>>>>>> 03bcb491
 #   --with-particles=[feedback,passive]              (dust particle integration)
 #   --with-coord=[cartesian,cylindrical]                     (coordinate system)
 #
