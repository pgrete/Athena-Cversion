#ifndef ATHENA_H
#define ATHENA_H 
/*============================================================================*/
/*! \file athena.h
 *  \brief Contains definitions of many data types and structures.
 *
 * PURPOSE: Contains definitions of the following data types and structures:
<<<<<<< HEAD
 *   Real     - either float or double, depending on configure option
 *   ConsS    - cell-centered conserved variables
 *   PrimS    - cell-centered primitive variables
 *   Cons1DS  - conserved variables in 1D: same as ConsS minus Bx
 *   Prim1DS  - primitive variables in 1D: same as PrimS minus Bx
 *   GrainS   - basic properties of particles
 *   RadS     - radiation variables
 *   GridS    - everything in a single Grid
 *   RadGridS - everything in a single Radiation Grid
 *   DomainS  - everything in a single Domain (potentially many Grids)
 *   MeshS    - everything across whole Mesh (potentially many Domains)
 *   OutputS  - everything associated with an individual output
 *============================================================================*/
=======
 * - Real    - either float or double, depending on configure option
 * - ConsS   - cell-centered conserved variables
 * - PrimS   - cell-centered primitive variables
 * - Cons1DS - conserved variables in 1D: same as ConsS minus Bx
 * - Prim1DS - primitive variables in 1D: same as PrimS minus Bx
 * - GrainS  - basic properties of particles
 * - GridS   - everything in a single Grid
 * - DomainS - everything in a single Domain (potentially many Grids)
 * - MeshS   - everything across whole Mesh (potentially many Domains)
 * - OutputS - everything associated with an individual output		      */
/*============================================================================*/
>>>>>>> 03bcb491
#include "defs.h"

#ifdef MPI_PARALLEL
#include "mpi.h"
#endif

/*! \typedef Real
 *  \brief Variable precision float, depends on macro set by configure.
 */ 
#if defined(SINGLE_PREC)
#ifdef MPI_PARALLEL
#error: MPI requires double precision
#endif /*MPI_PARALLEL */
typedef float  Real;
#elif defined(DOUBLE_PREC)
typedef double Real;
#else
# error "Not a valid precision flag"
#endif

/*! \struct Real3Vect
 *  \brief General 3-vectors of Reals.
 */
typedef struct Real3Vect_s{
  Real x1, x2, x3;
}Real3Vect;
/*! \struct Int3Vect
 *  \brief General 3-vectors of ints.
 */
typedef struct Int3Vect_s{
  int i, j, k;
}Int3Vect;

/*! \struct SideS
 *  \brief Sides of a cube, used to find overlaps between Grids 
 *   at different levels.
 */
typedef struct Side_s{
  int ijkl[3];    /*!< indices of left-sides  in each dir [0,1,2]=[i,j,k] */ 
  int ijkr[3];    /*!< indices of right-sides in each dir [0,1,2]=[i,j,k] */ 
}SideS;

/*! \struct GridsDataS
 *  \brief Number of zones in, and identifying information about, a Grid.
 */
typedef struct GridsData_s{
  int Nx[3];       /*!< number of zones in each dir [0,1,2]=[x1,x2,x3] */
  int Disp[3];   /*!< i,j,k displacements from origin of root [0,1,2]=[i,j,k] */
  int ID_Comm_world;      /*!< ID of process for this Grid in MPI_COMM_WORLD */
  int ID_Comm_Domain;     /*!< ID of process for this Grid in Comm_Domain    */
#ifdef STATIC_MESH_REFINEMENT
  int ID_Comm_Children;     /*!< ID updating this Grid in Comm_Domain    */
  int ID_Comm_Parent;     /*!< ID updating this Grid in Comm_Domain    */
#endif
}GridsDataS;

/*----------------------------------------------------------------------------*/
/*! \struct ConsS
 *  \brief Conserved variables.
 *  IMPORTANT!! The order of the elements in ConsS CANNOT be changed.
 */
typedef struct Cons_s{
  Real d;			/*!< density */
  Real M1;			/*!< momentum density in 1-direction*/
  Real M2;			/*!< momentum density in 2-direction*/
  Real M3;			/*!< momentum density in 3-direction*/
#ifndef BAROTROPIC
  Real E;			/*!< total energy density */
#endif /* BAROTROPIC */
<<<<<<< HEAD
#if defined (MHD) || defined (RADIATION_MHD)
  Real B1c;			/* cell centered magnetic fields in 1,2,3 */
  Real B2c;
  Real B3c;
=======
#ifdef MHD
  Real B1c;			/*!< cell centered magnetic fields in 1-dir*/
  Real B2c;			/*!< cell centered magnetic fields in 2-dir*/
  Real B3c;			/*!< cell centered magnetic fields in 3-dir*/
>>>>>>> 03bcb491
#endif /* MHD */
#if (NSCALARS > 0)
  Real s[NSCALARS];             /*!< passively advected scalars */
#endif
#ifdef CYLINDRICAL
  Real Pflux;	 		/*!< pressure component of flux */
#endif
#if defined (RADIATION_HYDRO) || defined (RADIATION_MHD)
  Real Er;			/* Radiation Energy density */
  Real Fr1;			/* Radiation flux along 1, 2, 3 direction */
  Real Fr2;
  Real Fr3;
  Real Edd_11;			/* Edding factor f, it is symmetric */
  Real Edd_21;
  Real Edd_22;
  Real Edd_31;
  Real Edd_32;
  Real Edd_33;
  Real Sigma[NOPACITY];	
/* Sigma[0]=flux mean scattering opacity; Sigma[1]=flux mean absorption opacity; 
Sigma[2] = plank mean absorption opacity; Sigma[3] = Er mean absorption opacity */ 
#endif
}ConsS;

/*----------------------------------------------------------------------------*/
/*! \struct PrimS
 *  \brief Primitive variables.
 *  IMPORTANT!! The order of the elements in PrimS CANNOT be changed.
 */
typedef struct Prim_s{
  Real d;			/*!< density */
  Real V1;			/*!< velocity in 1-direction */
  Real V2;			/*!< velocity in 2-direction */
  Real V3;			/*!< velocity in 3-direction */
#ifndef BAROTROPIC
  Real P;			/*!< pressure */
#endif /* BAROTROPIC */
<<<<<<< HEAD
#if defined (MHD) || defined (RADIATION_MHD)
  Real B1c;                     /* cell centered magnetic fields in 1,2,3 */
  Real B2c;
  Real B3c;
=======
#ifdef MHD
  Real B1c;                     /*!< cell centered magnetic fields in 1-dir */
  Real B2c;                     /*!< cell centered magnetic fields in 2-dir */
  Real B3c;                     /*!< cell centered magnetic fields in 3-dir */
>>>>>>> 03bcb491
#endif /* MHD */
#if (NSCALARS > 0)
  Real r[NSCALARS];             /*!< density-normalized advected scalars */
#endif
#if defined (RADIATION_HYDRO) || defined (RADIATION_MHD)
  Real Er;			/* Radiation Energy density */
  Real Fr1;			/* Radiation flux along 1, 2, 3 direction */
  Real Fr2;			/* Conserved variables and primitive variables are the same */
  Real Fr3;
  Real Edd_11;			/* Edding factor f, it is symmetric */
  Real Edd_21;
  Real Edd_22;
  Real Edd_31;
  Real Edd_32;
  Real Edd_33;
  Real Sigma[NOPACITY];	
#endif
}PrimS;

/*----------------------------------------------------------------------------*/
/*! \struct Cons1DS
 *  \brief Conserved variables in 1D (does not contain Bx).
 *  IMPORTANT!! The order of the elements in Cons1DS CANNOT be changed.
 */
typedef struct Cons1D_s{
  Real d;			/*!< density */
  Real Mx;			/*!< momentum density in X,Y,Z; where X is    */
  Real My;                      /*!< direction longitudinal to 1D slice; which*/
  Real Mz;                      /*!< can be in any dimension: 1,2,or 3        */
#ifndef BAROTROPIC
  Real E;			/*!< total energy density */
#endif /* BAROTROPIC */
<<<<<<< HEAD
#if defined (MHD) || defined (RADIATION_MHD)
  Real By;			/* cell centered magnetic fields in Y,Z */
  Real Bz;
=======
#ifdef MHD
  Real By;			/*!< cell centered magnetic fields in Y */
  Real Bz;			/*!< cell centered magnetic fields in Z */
>>>>>>> 03bcb491
#endif /* MHD */
#if (NSCALARS > 0)
  Real s[NSCALARS];             /*!< passively advected scalars */
#endif
#ifdef CYLINDRICAL
  Real Pflux;	 		/*!< pressure component of flux */
#endif
#if defined (RADIATION_HYDRO) || defined (RADIATION_MHD)
  Real Er;			/* Radiation Energy density */
  Real Fr1;			/* Radiation flux along 1, 2, 3 direction */
  Real Fr2;
  Real Fr3;
  Real Edd_11;			/* Edding factor f, it is symmetric */
  Real Edd_21;
  Real Edd_22;
  Real Edd_31;
  Real Edd_32;
  Real Edd_33;
  Real Sigma[NOPACITY];	
#endif
}Cons1DS;

/*----------------------------------------------------------------------------*/
/*! \struct Prim1DS
 *  \brief Primitive variables in 1D (does not contain Bx).
 *  IMPORTANT!! The order of the elements in Prim1DS CANNOT be changed.
 */
typedef struct Prim1D_s{
  Real d;			/*!< density */
  Real Vx;			/*!< velocity in X-direction */
  Real Vy;			/*!< velocity in Y-direction */
  Real Vz;			/*!< velocity in Z-direction */
#ifndef BAROTROPIC
  Real P;			/*!< pressure */
#endif /* BAROTROPIC */
<<<<<<< HEAD
#if defined (MHD) || defined (RADIATION_MHD)
  Real By;			/* cell centered magnetic fields in Y,Z */
  Real Bz;
=======
#ifdef MHD
  Real By;			/*!< cell centered magnetic fields in Y-dir */
  Real Bz;			/*!< cell centered magnetic fields in Z-dir */
>>>>>>> 03bcb491
#endif /* MHD */
#if (NSCALARS > 0)
  Real r[NSCALARS];             /*!< density-normalized advected scalars */
#endif
#if defined (RADIATION_HYDRO) || defined (RADIATION_MHD)
  Real Er;			/* Radiation Energy density */
  Real Fr1;			/* Radiation flux along 1, 2, 3 direction */
  Real Fr2;			/* Conserved variables and primitive variables are the same */
  Real Fr3;
  Real Edd_11;			/* Edding factor f, it is symmetric */
  Real Edd_21;
  Real Edd_22;
  Real Edd_31;
  Real Edd_32;
  Real Edd_33;
  Real Sigma[NOPACITY];	
#endif
}Prim1DS;

/*----------------------------------------------------------------------------*/
/*! \struct GrainS
 *  \brief Basic quantities for one pseudo-particle.
 */
#ifdef PARTICLES

/* Physical quantities of a dust particle */
typedef struct Grain_s{
  Real x1,x2,x3;	/*!< coordinate in X,Y,Z */
  Real v1,v2,v3;	/*!< velocity in X,Y,Z */
  int property;		/*!< index of grain properties */
  short pos;		/*!< position: 0: ghost; 1: grid; >=10: cross out/in; */
  long my_id;		/*!< particle id */
#ifdef MPI_PARALLEL
  int init_id;          /*!< particle's initial host processor id */
#endif
}GrainS;

/*! \struct GrainAux
 *  \brief Auxilary quantities for a dust particle. */
typedef struct GrainAux_s{
  Real dpar;            /*!< local particle density */
#ifdef FARGO
  Real shift;           /*!< amount of shift in x2 direction */
#endif
}GrainAux;

/*! \struct Grain_Property
 *  \brief List of physical grain properties. */
typedef struct Grain_Property_s{
#ifdef FEEDBACK
  Real m;		/*!< mass of this type of particle */
#endif
  Real rad;		/*!< radius of this type of particle (cm) */
  Real rho;		/*!< solid density of this type of particle (g/cm^3) */
  long num;		/*!< number of particles with this property */
  short integrator;	/*!< integrator type: exp (1), semi (2) or full (3) */
}Grain_Property;

/*! \struct GPCouple
 *  \brief Grid elements for gas-particle coupling. */
typedef struct GPCouple_s{
  Real grid_d;		/*!< gas density (at 1/2 step) */
  Real grid_v1;		/*!< gas 1-velocity (at 1/2 step) */
  Real grid_v2;		/*!< gas 2-velocity (at 1/2 step) */
  Real grid_v3;		/*!< gas 3-velocity (at 1/2 step) */
#ifndef BAROTROPIC
  Real grid_cs;		/*!< gas sound speed */
#endif
#ifdef FEEDBACK
  Real fb1;             /*!< 1-momentum feedback to the grid */
  Real fb2;             /*!< 2-momentum feedback to the grid */
  Real fb3;             /*!< 3-momentum feedback to the grid */
  Real FBstiff;         /*!< stiffness of the feedback term */
  Real Eloss;           /*!< energy dissipation */
#endif
}GPCouple;

#endif /* PARTICLES */

#ifdef RADIATION_TRANSFER

/*----------------------------------------------------------------------------*/
/* RadS: basic radiation quantities for single zone and frequency */

typedef struct Rad_s {
  Real S;                       /* total source function */
  Real J;                       /* 0th moment: mean intensity */
  Real H[3];                    /* 1st moment: flux */
  Real K[6];                    /* 2nd moment 0: 00, 1: 01, 2: 11, 3: 02, 4: 12, 5: 22*/
  Real B;                       /* thermal source function */
  Real eps;                     /* thermalization coeff */
  Real chi;                     /* total opacity */

} RadS;

/*----------------------------------------------------------------------------*/
/* RadGridS:  3D arrays of dependent variables, plus grid data, to be used
 * for radiative transfer computation.  Modelled after GridS. */

typedef struct RadGrid_s {

  int nmu;           /* # of polar angles/quadrant */
  int noct;          /* # of octants in use: 2, 4, or 8 */
  int nang;          /* # of angles/octant (nang = nmuv*(nmuv+1)/2)*/
  int nf;            /* # of frequencies */

  Real ***mu;        /* direction cosine relative to x1, x2, x3 axis */
  Real *wmu;         /* weights for angular quad. */

  Real *nu;          /* array of frequencies */
  Real *wnu;         /* weights for freq. quad. */

  RadS ****R;        /* array of radiation variables */

  Real *****r1imu;   /* intensity on R side in x1-dir  */
  Real *****l1imu;   /* intensity on L side in x1-dir  */
  Real *****r2imu;   /* intensity on R side in x2-dir  */
  Real *****l2imu;   /* intensity on L side in x2-dir  */
  Real *****r3imu;   /* intensity on R side in x3-dir  */
  Real *****l3imu;   /* intensity on L side in x3-dir  */
  Real *****Ghstr1i;   /* Ghost zone on R side in x1-dir  */
  Real *****Ghstl1i;   /* Ghost zone on L side in x1-dir  */
  Real *****Ghstr2i;   /* Ghost zone on R side in x2-dir  */
  Real *****Ghstl2i;   /* Ghost zone on L side in x2-dir  */
  Real *****Ghstr3i;   /* Ghost zone on R side in x3-dir  */
  Real *****Ghstl3i;   /* Ghost zone on L side in x3-dir  */

  Real MinX[3];         /* min(x) in each dir on this Grid [0,1,2]=[x1,x2,x3] */
  Real MaxX[3];         /* max(x) in each dir on this Grid [0,1,2]=[x1,x2,x3] */
  Real dx1,dx2,dx3;     /* cell size on this Grid */
  Real time;           /* current time */
  int is,ie;		/* start/end cell index in x1 direction */
  int js,je;		/* start/end cell index in x2 direction */
  int ks,ke;		/* start/end cell index in x3 direction */
  int Nx[3];       /* # of zones in each dir on Grid [0,1,2]=[x1,x2,x3] */
  int Disp[3];     /* i,j,k displacements of Grid from origin [0,1,2]=[i,j,k] */

  int rx1_id, lx1_id;   /* ID of Grid to R/L in x1-dir (default=-1; no Grid) */
  int rx2_id, lx2_id;   /* ID of Grid to R/L in x2-dir (default=-1; no Grid) */
  int rx3_id, lx3_id;   /* ID of Grid to R/L in x3-dir (default=-1; no Grid) */
  
  void (*ix1_RBCFun)(struct RadGrid_s *pRG, int ifs, int ife);
  void (*ox1_RBCFun)(struct RadGrid_s *pRG, int ifs, int ife);
  void (*ix2_RBCFun)(struct RadGrid_s *pRG, int ifs, int ife);
  void (*ox2_RBCFun)(struct RadGrid_s *pRG, int ifs, int ife);
  void (*ix3_RBCFun)(struct RadGrid_s *pRG, int ifs, int ife);
  void (*ox3_RBCFun)(struct RadGrid_s *pRG, int ifs, int ife);

} RadGridS;

typedef void (*VRGIFun_t)(RadGridS *pRG, int ifs, int ife);    /* void function of RadGrid, int */

#endif /* RADIATION_TRANSFER */

/*----------------------------------------------------------------------------*/
/*! \struct GridOvrlpS
 *  \brief Contains information about Grid overlaps, used for SMR.
 */
#ifdef STATIC_MESH_REFINEMENT
typedef struct GridOvrlp_s{
  int ijks[3];         /*!< start ijk on this Grid of overlap [0,1,2]=[i,j,k] */
  int ijke[3];         /*!< end   ijk on this Grid of overlap [0,1,2]=[i,j,k] */
  int ID, DomN;        /*!< processor ID, and Domain #, of OVERLAP Grid */
  int nWordsRC, nWordsP; /*!< # of words communicated for Rest/Corr and Prol */
  ConsS **myFlx[6];   /*!< fluxes of conserved variables at 6 boundaries */
#ifdef MHD
  Real **myEMF1[6];      /*!< fluxes of magnetic field (EMF1) at 6 boundaries */
  Real **myEMF2[6];      /*!< fluxes of magnetic field (EMF2) at 6 boundaries */
  Real **myEMF3[6];      /*!< fluxes of magnetic field (EMF3) at 6 boundaries */
#endif
}GridOvrlpS;
#endif /* STATIC_MESH_REFINEMENT */

/*----------------------------------------------------------------------------*/
/*! \struct GridS
 *  \brief 3D arrays of dependent variables, plus grid data, plus particle data,
 *   plus data about child and parent Grids, plus MPI rank information for a
 *   Grid.
 *
 *   Remember a Grid is defined as the region of a Domain at some
 *   refinement level being updated by a single processor.  Uses an array of
 *   ConsS, rather than arrays of each variable, to increase locality of data
 *   for a given cell in memory.  */

typedef struct Grid_s{
<<<<<<< HEAD
  ConsS ***U;                /* conserved variables */
#if defined(MHD) || defined(RADIATION_MHD)
  Real ***B1i,***B2i,***B3i;    /* interface magnetic fields */
=======
  ConsS ***U;                /*!< conserved variables */
#ifdef MHD
  Real ***B1i,***B2i,***B3i;    /*!< interface magnetic fields */
>>>>>>> 03bcb491
#ifdef RESISTIVITY
  Real ***eta_Ohm,***eta_Hall,***eta_AD; /*!< magnetic diffusivities */ 
#endif
#endif /* MHD */
#ifdef SELF_GRAVITY
<<<<<<< HEAD
  Real ***Phi, ***Phi_old;      /* gravitational potential */
#ifdef CONS_GRAVITY
  Real ***dphidt, ***dphidt_old; /*!<derivative of gravitational potential over time */
#endif
  Real ***x1MassFlux;           /* x1 mass flux for source term correction */
  Real ***x2MassFlux;           /* x2 mass flux for source term correction */
  Real ***x3MassFlux;           /* x3 mass flux for source term correction */
=======
  Real ***Phi, ***Phi_old;      /*!< gravitational potential */
  Real ***x1MassFlux;           /*!< x1 mass flux for source term correction */
  Real ***x2MassFlux;           /*!< x2 mass flux for source term correction */
  Real ***x3MassFlux;           /*!< x3 mass flux for source term correction */
>>>>>>> 03bcb491
#endif /* GRAVITY */
  Real MinX[3];       /*!< min(x) in each dir on this Grid [0,1,2]=[x1,x2,x3] */
  Real MaxX[3];       /*!< max(x) in each dir on this Grid [0,1,2]=[x1,x2,x3] */
  Real dx1,dx2,dx3;   /*!< cell size on this Grid */
  Real time, dt;           /*!< current time and timestep  */
  int is,ie;		   /*!< start/end cell index in x1 direction */
  int js,je;		   /*!< start/end cell index in x2 direction */
  int ks,ke;		   /*!< start/end cell index in x3 direction */
  int Nx[3];     /*!< # of zones in each dir on Grid [0,1,2]=[x1,x2,x3] */
  int Disp[3];   /*!< i,j,k displacements of Grid from origin [0,1,2]=[i,j,k] */

  int rx1_id, lx1_id;  /*!< ID of Grid to R/L in x1-dir (default=-1; no Grid) */
  int rx2_id, lx2_id;  /*!< ID of Grid to R/L in x2-dir (default=-1; no Grid) */
  int rx3_id, lx3_id;  /*!< ID of Grid to R/L in x3-dir (default=-1; no Grid) */

#ifdef SELF_GRAVITY
  int rx1_Gid, lx1_Gid;  /*!< ID of Grid to R/L in x1-dir (default=-1; no Grid) */
  int rx2_Gid, lx2_Gid;  /*!< ID of Grid to R/L in x2-dir (default=-1; no Grid) */
  int rx3_Gid, lx3_Gid;  /*!< ID of Grid to R/L in x3-dir (default=-1; no Grid) */
#endif

#ifdef SELF_GRAVITY
  int rx1_Gid, lx1_Gid;  /*!< ID of Grid to R/L in x1-dir (default=-1; no Grid) */
  int rx2_Gid, lx2_Gid;  /*!< ID of Grid to R/L in x2-dir (default=-1; no Grid) */
  int rx3_Gid, lx3_Gid;  /*!< ID of Grid to R/L in x3-dir (default=-1; no Grid) */
#endif

#if defined(RADIATION_HYDRO) || defined(RADIATION_MHD)

  Real ***Tguess;  /* guess temperature from energy conservation */

#endif

#ifdef PARTICLES
  long nparticle;            /*!< number of particles */
  long arrsize;              /*!< size of the particle array */
  GrainS *particle;          /*!< array of all particles */
  GrainAux *parsub;          /*!< supplemental particle information */
  GPCouple ***Coup;          /*!< array of gas-particle coupling */
#endif /* PARTICLES */

#ifdef RADIATION_TRANSFER
  Real ***tgas;   /* gas temp stored to prevent multiple recomp. in rad. transfer */
#endif

#ifdef STATIC_MESH_REFINEMENT
  int NCGrid;        /*!< # of child  Grids that overlap this Grid */
  int NPGrid;        /*!< # of parent Grids that this Grid overlaps */
  int NmyCGrid;      /*!< # of child  Grids on same processor as this Grid */
  int NmyPGrid;      /*!< # of parent Grids on same processor (either 0 or 1) */

  GridOvrlpS *CGrid;  /*!< 1D array of data for NCGrid child  overlap regions */
  GridOvrlpS *PGrid;  /*!< 1D array of data for NPGrid parent overlap regions */
/* NB: The first NmyCGrid[NmyPGrid] elements of these arrays contain overlap
 * regions being updated by the same processor as this Grid */
#endif /* STATIC_MESH_REFINEMENT */

#ifdef CYLINDRICAL
  Real *r,*ri;                  /*!< cylindrical scaling factors */ 
#endif /* CYLINDRICAL */


}GridS;

/*! \fn void (*VGFun_t)(GridS *pG)
 *  \brief Generic void function of Grid. */
typedef void (*VGFun_t)(GridS *pG);    /* generic void function of Grid */

#if defined(RADIATION_HYDRO) || defined(RADIATION_MHD)



typedef struct RadMHD_s {
  Real Er;                       /* total source function */
  Real Fr1;                       /* 0th moment: mean intensity */
  Real Fr2;                    /* 1st moment: flux */
  Real Fr3;                    /* 2nd moment 0: 00, 1: 01, 2: 11, 3: 02, 4: 12, 5: 22*/
  Real V1;                       /* thermal source function */
  Real V2;                     /* thermalization coeff */
  Real V3;                     /* total opacity */
  Real T4;
  Real Edd_11;
  Real Edd_21;
  Real Edd_22;
  Real Edd_31;
  Real Edd_32;
  Real Edd_33;
  Real Sigma[NOPACITY];	

} RadMHDS;

typedef struct Matrix_s{
RadMHDS ***U;
Real ****RHS;		/* Used to store right hand side. This is needed in recursive step */
Real dx1,dx2,dx3;        /* cell size on this Grid */
Real time, dt;           /* current time and timestep  */
Real Lx, Ly, Lz;	/* Size of simulation box in the root domain */

int is,ie;		   /* start/end cell index in x1 direction */
int js,je;		   /* start/end cell index in x2 direction */
int ks,ke;		   /* start/end cell index in x3 direction */
int Nx[3];			/* Number of cells in this part of Matrix */
int RootNx[3];			/* Number of cells in the top level Matrix */
int NGrid[3];			/* Number of Grids in this domain */

/* MPI processor coordinate (L,M, N) */
int ID;
int my_iproc, my_jproc, my_kproc;

int rx1_id, lx1_id;   /* ID of Grid to R/L in x1-dir (default=-1; no Grid) */
int rx2_id, lx2_id;   /* ID of Grid to R/L in x2-dir (default=-1; no Grid) */
int rx3_id, lx3_id;   /* ID of Grid to R/L in x3-dir (default=-1; no Grid) */



int BCFlag_ix1, BCFlag_ox1;  /* BC flag on root domain for inner/outer x1 */
int BCFlag_ix2, BCFlag_ox2;  /* BC flag on root domain for inner/outer x2 */
int BCFlag_ix3, BCFlag_ox3;  /* BC flag on root domain for inner/outer x3 */


}MatrixS;

typedef void (*VMatFun_t)(MatrixS *pMat);

#endif

/*----------------------------------------------------------------------------*/
/*! \struct DomainS
 *  \brief Information about one region of Mesh at some particular level.
 *
 * Contains pointer to a single Grid, even though the Domain may contain many
 * Grids, because for any general parallelization mode, no more than one Grid
 * can exist per Domain per processor.
 *
 * The i,j,k displacements are measured in units of grid cells on this Domain
 */
typedef struct Domain_s{
<<<<<<< HEAD
  Real RootMinX[3];   /* min(x) in each dir on root Domain [0,1,2]=[x1,x2,x3] */
  Real RootMaxX[3];   /* max(x) in each dir on root Domain [0,1,2]=[x1,x2,x3] */
  Real MinX[3];       /* min(x) in each dir on this Domain [0,1,2]=[x1,x2,x3] */
  Real MaxX[3];       /* max(x) in each dir on this Domain [0,1,2]=[x1,x2,x3] */
  Real dx[3];                  /* cell size in this Domain [0,1,2]=[x1,x2,x3] */
  int Nx[3];      /* # of zones in each dir in this Domain [0,1,2]=[x1,x2,x3] */
  int NGrid[3];   /* # of Grids in each dir in this Domain [0,1,2]=[x1,x2,x3] */
  int Disp[3];   /* i,j,k displacements of Domain from origin [0,1,2]=[i,j,k] */
  int Level,DomNumber;   /* level and ID number of this Domain */
  int InputBlock;        /* # of <domain> block in input file for this Domain */
  GridS *Grid;       /* pointer to Grid in this Dom updated on this processor */

  GridsDataS ***GData; /* size,location, & processor IDs of Grids in this Dom */

  VGFun_t ix1_BCFun, ox1_BCFun;  /* ix1/ox1 BC function pointers for this Dom */
  VGFun_t ix2_BCFun, ox2_BCFun;  /* ix1/ox1 BC function pointers for this Dom */
  VGFun_t ix3_BCFun, ox3_BCFun;  /* ix1/ox1 BC function pointers for this Dom */
#ifdef RADIATION_TRANSFER
  VRGIFun_t ix1_RBCFun, ox1_RBCFun;  /* ix1/ox1 rad BC func pointers for this Dom */
  VRGIFun_t ix2_RBCFun, ox2_RBCFun;  /* ix1/ox1 rad BC func pointers for this Dom */
  VRGIFun_t ix3_RBCFun, ox3_RBCFun;  /* ix1/ox1 rad BC func pointers for this Dom */
#endif /* RADIATION_TRANSFER */
#if defined (RADIATION_HYDRO) || defined (RADIATION_MHD)
  VGFun_t rad_ix1_BCFun, rad_ox1_BCFun;  /* ix1/ox1 BC function pointers for this Dom for radiation quantities*/
  VGFun_t rad_ix2_BCFun, rad_ox2_BCFun;  /* ix1/ox1 BC function pointers for this Dom for radiation quantities*/
  VGFun_t rad_ix3_BCFun, rad_ox3_BCFun;  /* ix1/ox1 BC function pointers for this Dom for radiation quantities*/
#endif
=======
  Real RootMinX[3]; /*!< min(x) in each dir on root Domain [0,1,2]=[x1,x2,x3] */
  Real RootMaxX[3]; /*!< max(x) in each dir on root Domain [0,1,2]=[x1,x2,x3] */
  Real MinX[3];     /*!< min(x) in each dir on this Domain [0,1,2]=[x1,x2,x3] */
  Real MaxX[3];     /*!< max(x) in each dir on this Domain [0,1,2]=[x1,x2,x3] */
  Real dx[3];                /*!< cell size in this Domain [0,1,2]=[x1,x2,x3] */
  int Nx[3];    /*!< # of zones in each dir in this Domain [0,1,2]=[x1,x2,x3] */
  int NGrid[3]; /*!< # of Grids in each dir in this Domain [0,1,2]=[x1,x2,x3] */
  int Disp[3]; /*!< i,j,k displacements of Domain from origin [0,1,2]=[i,j,k] */
  int Level,DomNumber;   /*!< level and ID number of this Domain */
  int InputBlock;      /*!< # of <domain> block in input file for this Domain */
  GridS *Grid;     /*!< pointer to Grid in this Dom updated on this processor */

  GridsDataS ***GData;/*!< size,location,& processor IDs of Grids in this Dom */

  VGFun_t ix1_BCFun, ox1_BCFun;/*!< ix1/ox1 BC function pointers for this Dom */
  VGFun_t ix2_BCFun, ox2_BCFun;/*!< ix1/ox1 BC function pointers for this Dom */
  VGFun_t ix3_BCFun, ox3_BCFun;/*!< ix1/ox1 BC function pointers for this Dom */
>>>>>>> 03bcb491

#ifdef SELF_GRAVITY
  VGFun_t ix1_GBCFun, ox1_GBCFun;/*!< ix1/ox1 BC function pointers for this Dom */
  VGFun_t ix2_GBCFun, ox2_GBCFun;/*!< ix1/ox1 BC function pointers for this Dom */
  VGFun_t ix3_GBCFun, ox3_GBCFun;/*!< ix1/ox1 BC function pointers for this Dom */
#endif

#ifdef MPI_PARALLEL
  MPI_Comm Comm_Domain;      /*!< MPI communicator between Grids on this Dom */
  MPI_Group Group_Domain;    /*!< MPI group for Domain communicator */
#ifdef STATIC_MESH_REFINEMENT
  MPI_Comm Comm_Parent;      /*!< MPI communicator to Grids in parent Domain  */
  MPI_Comm Comm_Children;    /*!< MPI communicator to Grids in  child Domains */
  MPI_Group Group_Children;  /*!< MPI group for Children communicator */
#endif /* STATIC_MESH_REFINEMENT */
#endif /* MPI_PARALLEL */
#ifdef RADIATION_TRANSFER
  RadGridS *RadGrid; /* pointer to RadGrid in this Dom updated on this proc   */
#endif /* RADIATION_TRANSFER */
}DomainS;

/*! \fn void (*VDFun_t)(DomainS *pD)
 *  \brief Generic void function of Domain. */
typedef void (*VDFun_t)(DomainS *pD);  /* generic void function of Domain */

/*----------------------------------------------------------------------------*/
/*! \struct MeshS
 *  \brief Information about entire mesh hierarchy, including array of Domains.
 */

typedef struct Mesh_s{
<<<<<<< HEAD
  Real RootMinX[3];   /* min(x) in each dir on root Domain [0,1,2]=[x1,x2,x3] */
  Real RootMaxX[3];   /* max(x) in each dir on root Domain [0,1,2]=[x1,x2,x3] */
  Real dx[3];     /* cell size on root Domain [0,1,2]=[x1,x2,x3] */
  Real time, dt;  /* current time and timestep for entire Mesh */
  int Nx[3];      /* # of zones in each dir on root Domain [0,1,2]=[x1,x2,x3] */
  int nstep;                 /* number of integration steps taken */
  int BCFlag_ix1, BCFlag_ox1;  /* BC flag on root domain for inner/outer x1 */
  int BCFlag_ix2, BCFlag_ox2;  /* BC flag on root domain for inner/outer x2 */
  int BCFlag_ix3, BCFlag_ox3;  /* BC flag on root domain for inner/outer x3 */
#ifdef RADIATION_TRANSFER
  int RBCFlag_ix1, RBCFlag_ox1;  /* rad BC flag on root domain for inner/outer x1 */
  int RBCFlag_ix2, RBCFlag_ox2;  /* rad BC flag on root domain for inner/outer x2 */
  int RBCFlag_ix3, RBCFlag_ox3;  /* rad BC flag on root domain for inner/outer x3 */
#endif /* RADIATION_TRANSFER */
  int NLevels;               /* overall number of refinement levels in mesh */
  int *DomainsPerLevel;      /* number of Domains per level (DPL) */
  DomainS **Domain;          /* array of Domains, indexed over levels and DPL */
  char *outfilename;           /* basename for output files containing -id#  */
=======
  Real RootMinX[3]; /*!< min(x) in each dir on root Domain [0,1,2]=[x1,x2,x3] */
  Real RootMaxX[3]; /*!< max(x) in each dir on root Domain [0,1,2]=[x1,x2,x3] */
  Real dx[3];     /*!< cell size on root Domain [0,1,2]=[x1,x2,x3] */
  Real time, dt;  /*!< current time and timestep for entire Mesh */
  int Nx[3];    /*!< # of zones in each dir on root Domain [0,1,2]=[x1,x2,x3] */
  int nstep;                 /*!< number of integration steps taken */
  int BCFlag_ix1, BCFlag_ox1;  /*!< BC flag on root domain for inner/outer x1 */
  int BCFlag_ix2, BCFlag_ox2;  /*!< BC flag on root domain for inner/outer x2 */
  int BCFlag_ix3, BCFlag_ox3;  /*!< BC flag on root domain for inner/outer x3 */
  int NLevels;               /*!< overall number of refinement levels in mesh */
  int *DomainsPerLevel;      /*!< number of Domains per level (DPL) */
  DomainS **Domain;        /*!< array of Domains, indexed over levels and DPL */
  char *outfilename;         /*!< basename for output files containing -id#  */
>>>>>>> 03bcb491
}MeshS;

typedef void (*VMFun_t)(MeshS *pM);

/*----------------------------------------------------------------------------*/
/* OutputS: Everything for outputs. */

struct Output_s;
/*! \fn void (*VOutFun_t)(MeshS *pM, struct Output_s *pout)
 *  \brief Output function pointer. */
typedef void (*VOutFun_t)(MeshS *pM, struct Output_s *pout);
/*! \fn void (*VResFun_t)(MeshS *pM, struct Output_s *pout)
 *  \brief Restart function pointer. */
typedef void (*VResFun_t)(MeshS *pM, struct Output_s *pout);
/*! \fn Real (*ConsFun_t)(const GridS *pG, const int i,const int j,const int k) 
 *  \brief Pointer to expression that computes quant for output.*/
typedef Real (*ConsFun_t)(const GridS *pG, const int i,const int j,const int k);
#ifdef PARTICLES
/*! \fn int (*PropFun_t)(const GrainS *gr, const GrainAux *grsub)
 *  \brief Particle property selection function */
typedef int (*PropFun_t)(const GrainS *gr, const GrainAux *grsub);
typedef Real (*Parfun_t)(const GridS *pG, const GrainS *gr);
#endif

/*! \struct OutputS
 *  \brief Everything for outputs. */
typedef struct Output_s{
  int n;          /*!< the N from the <outputN> block of this output */
  Real dt;        /*!< time interval between outputs  */
  Real t;         /*!< next time to output */
  int num;        /*!< dump number (0=first) */
  char *out;      /*!< variable (or user fun) to be output */
  char *id;       /*!< filename is of the form <basename>[.idump][.id].<ext> */
#ifdef PARTICLES
  int out_pargrid;    /*!< bin particles to grid (=1) or not (=0) */
  PropFun_t par_prop; /*!< particle property selection function */
#endif

/* level and domain number of output (default = [-1,-1] = output all levels) */

  int nlevel, ndomain;

/* variables which describe data min/max */
  Real dmin,dmax;   /*!< user defined min/max for scaling data */
  Real gmin,gmax;   /*!< computed global min/max (over all output data) */
  int sdmin,sdmax;  /*!< 0 = auto scale, otherwise use dmin/dmax */

/* variables which describe coordinates of output data volume */
  int ndim;       /*!< 3=cube 2=slice 1=vector 0=scalar */
  int reduce_x1;  /*!< flag to denote reduction in x1 (0=no reduction) */
  int reduce_x2;  /*!< flag to denote reduction in x2 (0=no reduction) */
  int reduce_x3;  /*!< flag to denote reduction in x3 (0=no reduction) */
  Real x1l, x1u;  /*!< lower/upper x1 range for data slice  */
  Real x2l, x2u;  /*!< lower/upper x2 range for data slice  */
  Real x3l, x3u;  /*!< lower/upper x3 range for data slice  */

/* variables which describe output format */
  char *out_fmt;  /*!< output format = {bin, tab, hdf, hst, pgm, ppm, ...} */
  char *dat_fmt;  /*!< format string for tabular type output, e.g. "%10.5e" */
  char *palette;  /*!< name of palette for RGB conversions */
  float *rgb;     /*!< array of RGB[256*3] values derived from palette */
  float *der;     /*!< helper array of derivatives for interpolation into RGB */

/* pointers to output functions; data expressions */
  VOutFun_t out_fun; /*!< output function pointer */
  VResFun_t res_fun; /*!< restart function pointer */
  ConsFun_t expr;   /*!< pointer to expression that computes quant for output */

}OutputS;


/*----------------------------------------------------------------------------*/
/* typedefs for functions:
 */
/* for static gravitational potential and cooling, set in problem generator,
 * and used by integrators */

/*! \fn Real (*GravPotFun_t)(const Real x1, const Real x2, const Real x3)
 *  \brief Gravitational potential function. */
typedef Real (*GravPotFun_t)(const Real x1, const Real x2, const Real x3);
#if defined(CYLINDRICAL) && defined(FARGO)
/*! \fn Real (*OrbitalFun_t)(const Real x1)
 *  \brief Orbital function for FARGO */
typedef Real (*OrbitalFun_t)(const Real x1);
/*! \fn Real (*ShearFun_t)(const Real x1)
 *  \brief Shear function for FARGO */
typedef Real (*ShearFun_t)(const Real x1);
#endif /* Cylindrical + FARGO */
/*! \fn Real (*CoolingFun_t)(const Real d, const Real p, const Real dt);
 *  \brief Cooling function. */
typedef Real (*CoolingFun_t)(const Real d, const Real p, const Real dt);
#ifdef RESISTIVITY
/*! \fn void (*EtaFun_t)(GridS *pG, int i, int j, int k,
                         Real *eta_O, Real *eta_H, Real *eta_A)
 *  \brief Resistivity Eta Function. */
typedef void (*EtaFun_t)(GridS *pG, int i, int j, int k,
                         Real *eta_O, Real *eta_H, Real *eta_A);
#endif /* RESISTIVITY */

#ifdef PARTICLES
/* function types for interpolation schemes and stopping time */
/*! \fn void (*WeightFun_t)(GridS *pG, Real x1, Real x2, Real x3,
  Real3Vector cell1, Real weight[3][3][3], int *is, int *js, int *ks);
 *  \brief Interpolation scheme for particles. */
typedef void (*WeightFun_t)(GridS *pG, Real x1, Real x2, Real x3,
  Real3Vect cell1, Real weight[3][3][3], int *is, int *js, int *ks);
/*! \fn Real (*TSFun_t)(GridS *pG, int type, Real rho, Real cs, Real vd)
 *  \brief Stopping time function for particles. */
typedef Real (*TSFun_t)(GridS *pG, int type, Real rho, Real cs, Real vd);
#endif /* PARTICLES */


/* Define user provided opacity function to give absorption and total reaction coefficient */
#if defined (RADIATION_HYDRO) || defined (RADIATION_MHD)
typedef void (*OpacityFun_t)(const Real rho, const Real T, Real Sigma[NOPACITY], Real dSigma[2*NOPACITY]);
#endif
/* dSigma[0] = dsigma_t/d\rho, dSigma[1] = dsigma_a/d\rho, dSigma[2] = dsigma_t/dT, , dSigma[3] = dsigma_a/dT 
   dSigma can be set to be NULL, then we do not set dSigma when the function is called 
 */


#ifdef RADIATION_TRANSFER
typedef Real (*RadInitFun_t)(const GridS *pG, const RadGridS *pRG, const int ifr, const int i,
			     const int j, const int k);
#endif /* RADIATION_TRANSFER */
/*----------------------------------------------------------------------------*/
/*! \enum BCDirection
 *  \brief Directions for the set_bvals_fun() function */
enum BCDirection {left_x1, right_x1, left_x2, right_x2, left_x3, right_x3};

#endif /* ATHENA_H */<|MERGE_RESOLUTION|>--- conflicted
+++ resolved
@@ -5,7 +5,6 @@
  *  \brief Contains definitions of many data types and structures.
  *
  * PURPOSE: Contains definitions of the following data types and structures:
-<<<<<<< HEAD
  *   Real     - either float or double, depending on configure option
  *   ConsS    - cell-centered conserved variables
  *   PrimS    - cell-centered primitive variables
@@ -19,19 +18,6 @@
  *   MeshS    - everything across whole Mesh (potentially many Domains)
  *   OutputS  - everything associated with an individual output
  *============================================================================*/
-=======
- * - Real    - either float or double, depending on configure option
- * - ConsS   - cell-centered conserved variables
- * - PrimS   - cell-centered primitive variables
- * - Cons1DS - conserved variables in 1D: same as ConsS minus Bx
- * - Prim1DS - primitive variables in 1D: same as PrimS minus Bx
- * - GrainS  - basic properties of particles
- * - GridS   - everything in a single Grid
- * - DomainS - everything in a single Domain (potentially many Grids)
- * - MeshS   - everything across whole Mesh (potentially many Domains)
- * - OutputS - everything associated with an individual output		      */
-/*============================================================================*/
->>>>>>> 03bcb491
 #include "defs.h"
 
 #ifdef MPI_PARALLEL
@@ -101,17 +87,10 @@
 #ifndef BAROTROPIC
   Real E;			/*!< total energy density */
 #endif /* BAROTROPIC */
-<<<<<<< HEAD
 #if defined (MHD) || defined (RADIATION_MHD)
-  Real B1c;			/* cell centered magnetic fields in 1,2,3 */
-  Real B2c;
-  Real B3c;
-=======
-#ifdef MHD
   Real B1c;			/*!< cell centered magnetic fields in 1-dir*/
   Real B2c;			/*!< cell centered magnetic fields in 2-dir*/
   Real B3c;			/*!< cell centered magnetic fields in 3-dir*/
->>>>>>> 03bcb491
 #endif /* MHD */
 #if (NSCALARS > 0)
   Real s[NSCALARS];             /*!< passively advected scalars */
@@ -149,17 +128,10 @@
 #ifndef BAROTROPIC
   Real P;			/*!< pressure */
 #endif /* BAROTROPIC */
-<<<<<<< HEAD
 #if defined (MHD) || defined (RADIATION_MHD)
-  Real B1c;                     /* cell centered magnetic fields in 1,2,3 */
-  Real B2c;
-  Real B3c;
-=======
-#ifdef MHD
   Real B1c;                     /*!< cell centered magnetic fields in 1-dir */
   Real B2c;                     /*!< cell centered magnetic fields in 2-dir */
   Real B3c;                     /*!< cell centered magnetic fields in 3-dir */
->>>>>>> 03bcb491
 #endif /* MHD */
 #if (NSCALARS > 0)
   Real r[NSCALARS];             /*!< density-normalized advected scalars */
@@ -192,15 +164,9 @@
 #ifndef BAROTROPIC
   Real E;			/*!< total energy density */
 #endif /* BAROTROPIC */
-<<<<<<< HEAD
 #if defined (MHD) || defined (RADIATION_MHD)
-  Real By;			/* cell centered magnetic fields in Y,Z */
-  Real Bz;
-=======
-#ifdef MHD
   Real By;			/*!< cell centered magnetic fields in Y */
   Real Bz;			/*!< cell centered magnetic fields in Z */
->>>>>>> 03bcb491
 #endif /* MHD */
 #if (NSCALARS > 0)
   Real s[NSCALARS];             /*!< passively advected scalars */
@@ -236,15 +202,9 @@
 #ifndef BAROTROPIC
   Real P;			/*!< pressure */
 #endif /* BAROTROPIC */
-<<<<<<< HEAD
 #if defined (MHD) || defined (RADIATION_MHD)
-  Real By;			/* cell centered magnetic fields in Y,Z */
-  Real Bz;
-=======
-#ifdef MHD
   Real By;			/*!< cell centered magnetic fields in Y-dir */
   Real Bz;			/*!< cell centered magnetic fields in Z-dir */
->>>>>>> 03bcb491
 #endif /* MHD */
 #if (NSCALARS > 0)
   Real r[NSCALARS];             /*!< density-normalized advected scalars */
@@ -400,8 +360,7 @@
 #endif /* RADIATION_TRANSFER */
 
 /*----------------------------------------------------------------------------*/
-/*! \struct GridOvrlpS
- *  \brief Contains information about Grid overlaps, used for SMR.
+/* GridOvrlpS: contains information about Grid overlaps, used for SMR
  */
 #ifdef STATIC_MESH_REFINEMENT
 typedef struct GridOvrlp_s{
@@ -430,21 +389,14 @@
  *   for a given cell in memory.  */
 
 typedef struct Grid_s{
-<<<<<<< HEAD
-  ConsS ***U;                /* conserved variables */
+  ConsS ***U;                /*!< conserved variables */
 #if defined(MHD) || defined(RADIATION_MHD)
-  Real ***B1i,***B2i,***B3i;    /* interface magnetic fields */
-=======
-  ConsS ***U;                /*!< conserved variables */
-#ifdef MHD
   Real ***B1i,***B2i,***B3i;    /*!< interface magnetic fields */
->>>>>>> 03bcb491
 #ifdef RESISTIVITY
   Real ***eta_Ohm,***eta_Hall,***eta_AD; /*!< magnetic diffusivities */ 
 #endif
 #endif /* MHD */
 #ifdef SELF_GRAVITY
-<<<<<<< HEAD
   Real ***Phi, ***Phi_old;      /* gravitational potential */
 #ifdef CONS_GRAVITY
   Real ***dphidt, ***dphidt_old; /*!<derivative of gravitational potential over time */
@@ -452,12 +404,6 @@
   Real ***x1MassFlux;           /* x1 mass flux for source term correction */
   Real ***x2MassFlux;           /* x2 mass flux for source term correction */
   Real ***x3MassFlux;           /* x3 mass flux for source term correction */
-=======
-  Real ***Phi, ***Phi_old;      /*!< gravitational potential */
-  Real ***x1MassFlux;           /*!< x1 mass flux for source term correction */
-  Real ***x2MassFlux;           /*!< x2 mass flux for source term correction */
-  Real ***x3MassFlux;           /*!< x3 mass flux for source term correction */
->>>>>>> 03bcb491
 #endif /* GRAVITY */
   Real MinX[3];       /*!< min(x) in each dir on this Grid [0,1,2]=[x1,x2,x3] */
   Real MaxX[3];       /*!< max(x) in each dir on this Grid [0,1,2]=[x1,x2,x3] */
@@ -472,12 +418,6 @@
   int rx1_id, lx1_id;  /*!< ID of Grid to R/L in x1-dir (default=-1; no Grid) */
   int rx2_id, lx2_id;  /*!< ID of Grid to R/L in x2-dir (default=-1; no Grid) */
   int rx3_id, lx3_id;  /*!< ID of Grid to R/L in x3-dir (default=-1; no Grid) */
-
-#ifdef SELF_GRAVITY
-  int rx1_Gid, lx1_Gid;  /*!< ID of Grid to R/L in x1-dir (default=-1; no Grid) */
-  int rx2_Gid, lx2_Gid;  /*!< ID of Grid to R/L in x2-dir (default=-1; no Grid) */
-  int rx3_Gid, lx3_Gid;  /*!< ID of Grid to R/L in x3-dir (default=-1; no Grid) */
-#endif
 
 #ifdef SELF_GRAVITY
   int rx1_Gid, lx1_Gid;  /*!< ID of Grid to R/L in x1-dir (default=-1; no Grid) */
@@ -595,35 +535,6 @@
  * The i,j,k displacements are measured in units of grid cells on this Domain
  */
 typedef struct Domain_s{
-<<<<<<< HEAD
-  Real RootMinX[3];   /* min(x) in each dir on root Domain [0,1,2]=[x1,x2,x3] */
-  Real RootMaxX[3];   /* max(x) in each dir on root Domain [0,1,2]=[x1,x2,x3] */
-  Real MinX[3];       /* min(x) in each dir on this Domain [0,1,2]=[x1,x2,x3] */
-  Real MaxX[3];       /* max(x) in each dir on this Domain [0,1,2]=[x1,x2,x3] */
-  Real dx[3];                  /* cell size in this Domain [0,1,2]=[x1,x2,x3] */
-  int Nx[3];      /* # of zones in each dir in this Domain [0,1,2]=[x1,x2,x3] */
-  int NGrid[3];   /* # of Grids in each dir in this Domain [0,1,2]=[x1,x2,x3] */
-  int Disp[3];   /* i,j,k displacements of Domain from origin [0,1,2]=[i,j,k] */
-  int Level,DomNumber;   /* level and ID number of this Domain */
-  int InputBlock;        /* # of <domain> block in input file for this Domain */
-  GridS *Grid;       /* pointer to Grid in this Dom updated on this processor */
-
-  GridsDataS ***GData; /* size,location, & processor IDs of Grids in this Dom */
-
-  VGFun_t ix1_BCFun, ox1_BCFun;  /* ix1/ox1 BC function pointers for this Dom */
-  VGFun_t ix2_BCFun, ox2_BCFun;  /* ix1/ox1 BC function pointers for this Dom */
-  VGFun_t ix3_BCFun, ox3_BCFun;  /* ix1/ox1 BC function pointers for this Dom */
-#ifdef RADIATION_TRANSFER
-  VRGIFun_t ix1_RBCFun, ox1_RBCFun;  /* ix1/ox1 rad BC func pointers for this Dom */
-  VRGIFun_t ix2_RBCFun, ox2_RBCFun;  /* ix1/ox1 rad BC func pointers for this Dom */
-  VRGIFun_t ix3_RBCFun, ox3_RBCFun;  /* ix1/ox1 rad BC func pointers for this Dom */
-#endif /* RADIATION_TRANSFER */
-#if defined (RADIATION_HYDRO) || defined (RADIATION_MHD)
-  VGFun_t rad_ix1_BCFun, rad_ox1_BCFun;  /* ix1/ox1 BC function pointers for this Dom for radiation quantities*/
-  VGFun_t rad_ix2_BCFun, rad_ox2_BCFun;  /* ix1/ox1 BC function pointers for this Dom for radiation quantities*/
-  VGFun_t rad_ix3_BCFun, rad_ox3_BCFun;  /* ix1/ox1 BC function pointers for this Dom for radiation quantities*/
-#endif
-=======
   Real RootMinX[3]; /*!< min(x) in each dir on root Domain [0,1,2]=[x1,x2,x3] */
   Real RootMaxX[3]; /*!< max(x) in each dir on root Domain [0,1,2]=[x1,x2,x3] */
   Real MinX[3];     /*!< min(x) in each dir on this Domain [0,1,2]=[x1,x2,x3] */
@@ -641,7 +552,16 @@
   VGFun_t ix1_BCFun, ox1_BCFun;/*!< ix1/ox1 BC function pointers for this Dom */
   VGFun_t ix2_BCFun, ox2_BCFun;/*!< ix1/ox1 BC function pointers for this Dom */
   VGFun_t ix3_BCFun, ox3_BCFun;/*!< ix1/ox1 BC function pointers for this Dom */
->>>>>>> 03bcb491
+#ifdef RADIATION_TRANSFER
+  VRGIFun_t ix1_RBCFun, ox1_RBCFun;  /* ix1/ox1 rad BC func pointers for this Dom */
+  VRGIFun_t ix2_RBCFun, ox2_RBCFun;  /* ix1/ox1 rad BC func pointers for this Dom */
+  VRGIFun_t ix3_RBCFun, ox3_RBCFun;  /* ix1/ox1 rad BC func pointers for this Dom */
+#endif /* RADIATION_TRANSFER */
+#if defined (RADIATION_HYDRO) || defined (RADIATION_MHD)
+  VGFun_t rad_ix1_BCFun, rad_ox1_BCFun;  /* ix1/ox1 BC function pointers for this Dom for radiation quantities*/
+  VGFun_t rad_ix2_BCFun, rad_ox2_BCFun;  /* ix1/ox1 BC function pointers for this Dom for radiation quantities*/
+  VGFun_t rad_ix3_BCFun, rad_ox3_BCFun;  /* ix1/ox1 BC function pointers for this Dom for radiation quantities*/
+#endif
 
 #ifdef SELF_GRAVITY
   VGFun_t ix1_GBCFun, ox1_GBCFun;/*!< ix1/ox1 BC function pointers for this Dom */
@@ -673,7 +593,6 @@
  */
 
 typedef struct Mesh_s{
-<<<<<<< HEAD
   Real RootMinX[3];   /* min(x) in each dir on root Domain [0,1,2]=[x1,x2,x3] */
   Real RootMaxX[3];   /* max(x) in each dir on root Domain [0,1,2]=[x1,x2,x3] */
   Real dx[3];     /* cell size on root Domain [0,1,2]=[x1,x2,x3] */
@@ -692,21 +611,6 @@
   int *DomainsPerLevel;      /* number of Domains per level (DPL) */
   DomainS **Domain;          /* array of Domains, indexed over levels and DPL */
   char *outfilename;           /* basename for output files containing -id#  */
-=======
-  Real RootMinX[3]; /*!< min(x) in each dir on root Domain [0,1,2]=[x1,x2,x3] */
-  Real RootMaxX[3]; /*!< max(x) in each dir on root Domain [0,1,2]=[x1,x2,x3] */
-  Real dx[3];     /*!< cell size on root Domain [0,1,2]=[x1,x2,x3] */
-  Real time, dt;  /*!< current time and timestep for entire Mesh */
-  int Nx[3];    /*!< # of zones in each dir on root Domain [0,1,2]=[x1,x2,x3] */
-  int nstep;                 /*!< number of integration steps taken */
-  int BCFlag_ix1, BCFlag_ox1;  /*!< BC flag on root domain for inner/outer x1 */
-  int BCFlag_ix2, BCFlag_ox2;  /*!< BC flag on root domain for inner/outer x2 */
-  int BCFlag_ix3, BCFlag_ox3;  /*!< BC flag on root domain for inner/outer x3 */
-  int NLevels;               /*!< overall number of refinement levels in mesh */
-  int *DomainsPerLevel;      /*!< number of Domains per level (DPL) */
-  DomainS **Domain;        /*!< array of Domains, indexed over levels and DPL */
-  char *outfilename;         /*!< basename for output files containing -id#  */
->>>>>>> 03bcb491
 }MeshS;
 
 typedef void (*VMFun_t)(MeshS *pM);
